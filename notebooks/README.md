# PIAA Notebooks

This folder contains a number of jupyter notebooks that are used in various ways, either to explore the data or to help generate assets (e.g. figures for papers).

The notebooks are organized into subfolders depending on their functionality or what aspects of the system they involve.

### Assets

* **[Superpixels-And-Stamps](assets/Superpixels-And-Stamps.ipynb):** Generates an image of the superpixel as an example to be used in papers, etc.

  ![Bayer array demo](assets/bayer-demo.png)
  
* **[Observing-Run-Stats-and-FOV-Plot](assets/Observing-Run-Stats-and-FOV-Plot.ipynb):**  Aggregates the total number of images and exposure time for each sequence that has more than 30 minutes of exposure time. Also plots the FOV for all sequences. Meant to be informative but probably not exact. Also generates a latex table with same information.

  ![FOV Plot](assets/panoptes_observations_overview.png)
  
* **[RMS-Explore](assets/RMS-Explore.ipynb):**  Create histograms of the RMS achienved for each source in the observation, split along color channels. _Note: This notebook uses the stored rms values inside an HDF5 file and requires that the file exist before-hand. The HDF5 file generation is changing somewhat so this notebook will inevitably be updated to support that. As such, not much work is going into it right now and this may not work._

### Camera

* **[Bias-Frame-And-Readnoise](camera/Bias-Frame-And-Readnoise.ipynb):** Generate a master bias frame and examine some of its properties. _Note: this notebook will generate a master bias frame from a combination of 100 individual bias frames. This can take a considerable amount of memory and probably should't be run locally._

* **[Flat-Frame-And-Gain](camera/Flat-Frame-And-Gain.ipynb):** Generate a master flat frame and examine some of its properties. Also compute a simple system gain.

<<<<<<< HEAD
  ![Flat Histogram](camera/flat-hist-colors.png)
  
### Observing

* **[Exoplanet-Info](camera/Exoplanet-Info.ipynb):** Generate a plot showing any observation sequences that overlap with actual known transits.
=======
  ![Flat Histogram](camera/flat-hist-colors.png)
>>>>>>> 5aa9f4f1
<|MERGE_RESOLUTION|>--- conflicted
+++ resolved
@@ -22,12 +22,8 @@
 
 * **[Flat-Frame-And-Gain](camera/Flat-Frame-And-Gain.ipynb):** Generate a master flat frame and examine some of its properties. Also compute a simple system gain.
 
-<<<<<<< HEAD
   ![Flat Histogram](camera/flat-hist-colors.png)
   
 ### Observing
 
 * **[Exoplanet-Info](camera/Exoplanet-Info.ipynb):** Generate a plot showing any observation sequences that overlap with actual known transits.
-=======
-  ![Flat Histogram](camera/flat-hist-colors.png)
->>>>>>> 5aa9f4f1
