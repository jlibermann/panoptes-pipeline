import os
import shutil
import subprocess

from warnings import warn
from collections import namedtuple
from glob import glob

import h5py
import numpy as np
import pandas as pd

from astropy.io import fits
from astropy.table import Table
from astropy.wcs import WCS
from astropy import units as u
from astropy.coordinates import SkyCoord, match_coordinates_sky
from astropy.nddata.utils import Cutout2D, PartialOverlapError, NoOverlapError
from astropy.time import Time

from scipy.sparse.linalg import lsmr
from scipy import linalg

from dateutil.parser import parse as date_parse

from tqdm import tqdm

from piaa.utils import make_masks
from piaa.utils import helpers
from piaa import exoplanets

from pocs.utils.images import fits as fits_utils

import logging

DATA_DIR = '/var/panoptes/images/fields'

PSC = namedtuple('PSC', ['data', 'mask'])


class Observation(object):

    def __init__(self,
                 sequence,
                 data_dir=DATA_DIR,
                 *args,
                 **kwargs):
        """ A sequence of images to be processed as one observation """

        self._data_dir = os.path.join(DATA_DIR, sequence)
        os.makedirs(self._data_dir, exist_ok=True)

        log_file = '/var/panoptes/logs/{}.log'.format(sequence.replace('/', '_'))
        logging.basicConfig(
            filename=log_file, 
            level=logging.INFO, 
            format='%(asctime)s %(message)s'
        )
        
        logging.info('*' * 80)
        logging.info('Setting up Observation for analysis - {}'.format(sequence))

        self.sequence = sequence
        self.unit_id, self.field, self.cam_id, self.seq_time = self.sequence.split('/')

        self._wcs = None
        self._planet = None
        self._transit_info = None

        super(Observation, self).__init__()

        self._img_h = 3476
        self._img_w = 5208

        self.stamp_size = (None, None)

        self._point_sources = None

        self._image_times = None
        self._total_integration_time = None

        self._rgb_masks = None

        self._hdf5_stamps = None
        self._hdf5_stamps_fn = self.data_dir + '.hdf5'

        self.target_slice = None

        self._num_frames = 0

    @property
    def planet(self):
        if self._planet is None:
            # Holds some properties about the planet
            self._planet = exoplanets.Exoplanet(self.field)

        return self._planet

    @property
    def hdf5_stamps(self):
        if self._hdf5_stamps is None:
            self._hdf5_stamps = h5py.File(self._hdf5_stamps_fn, 'a')

        return self._hdf5_stamps

    @property
    def stamps(self):

        try:
            stamp_group = self.hdf5_stamps['stamps']
        except KeyError:
            logging.info("Creating stamps file.")
            stamp_group = self.hdf5_stamps.create_group('stamps')

            # Attach image times to group
            logging.info("Adding image times to stamps file")
            stamp_group.create_dataset('image_times', data=self.image_times)
            self.hdf5_stamps.flush()

        return stamp_group

    @property
    def point_sources(self):
        if self._point_sources is None:
            self.lookup_point_sources()

        return self._point_sources

    @property
    def data_dir(self):
        """ Image directory containing FITS files

        When setting a new image directory, FITS files are automatically
        loaded into the `files` property

        Returns:
            str: Path to image directory
        """
        return self._data_dir

    @property
    def image_times(self):
        if self._image_times is None:
            image_times = list()

            try:
                for i, fn in enumerate(self.files):
                    # Get the time from the image
                    try:
                        date_obs = self.get_header_value(i, 'IMAGEID').split('_')[-1]
                        t0 = Time(date_parse(date_obs))
                    except Exception as e:
                        logging.warning(e)
                        continue

                    image_times.append(t0.mjd)
            except AttributeError: # Don't have files
                image_times = Time(self.stamps['image_times'], format='mjd')

            self._image_times = image_times

        return self._image_times

    @property
    def total_integration_time(self):
        if self._total_integration_time is None:
            self._total_integration_time = np.array(
                [np.round(float(fits.getval(f, 'EXPTIME'))) for f in self.files]).sum()

        return self._total_integration_time

    @property
    def wcs(self):
        if self._wcs is None:
            try:
                self._wcs = WCS(self.files[0])
            except IndexError:
                self._wcs = WCS(self.files[0], axis=1)

        return self._wcs

    @property
    def num_frames(self):
        return self._num_frames

    @num_frames.setter
    def num_frames(self, num):
        self._num_frames = num

    @property
    def num_point_sources(self):
        return len(self.point_sources)

    @property
    def rgb_masks(self):
        """ RGB Mask arrays

        Read the RGB masks from a stored file or generate and save to file accordingly

        Returns:
            numpy.MaskedArray: A 3xNxM array where the first axis corresponds to color
                and the NxM is the full frame size
        """
        if self._rgb_masks is None:
            rgb_mask_file = '{}/rgb_masks.npz'.format(os.getenv('PANDIR'))
            try:
                self._rgb_masks = np.load(rgb_mask_file)
            except FileNotFoundError:
                logging.info("Making RGB masks - {}".format(rgb_mask_file))
                self._rgb_masks = np.array(make_masks(self.data_cube[0]))
                self._rgb_masks.dump(rgb_mask_file)

        return self._rgb_masks

    @property
    def transit_info(self, picid):
        if self._transit_info is None:
            for fn in self.files:
                # Get information about each image
                try:
                    _, _, _, _, _, unit_id, field, cam_id, seq_id, img_id = fn.split('/')
                except ValueError as e:
                    logging.warning(e)
                    continue

                # Get the time from the image
                img_id = img_id.split('.')[0]
                try:
                    t0 = Time(date_parse(img_id), format='datetime')
                except Exception as e:
                    logging.warning(e)
                    continue

                # Determine if in transit
                try:
                    in_t = self.planet.in_transit(t0, with_times=True)
                except Exception as e:
                    logging.warning(e)
                    continue

                if in_t[0]:
                    self._transit_info = in_t[1]
                    break

        return self._transit_info

    def get_wcs(self, frame):
        hdu_axis = 0

        fn = self.files[frame]
        if fn.endswith('.fz'):
            hdu_axis = 1

        return WCS(fn, axis=hdu_axis)

    def get_header_value(self, frame_index, header):
        return fits.getval(self.files[frame_index], header)

    def get_psc(self, picid, frame_slice=None, subtract_bias=2048):
        try:
            psc = np.array(self.stamps[picid]['data']) - subtract_bias
        except KeyError:
            raise Exception("{} not found in the stamp collection.".format(picid))

        if frame_slice is not None:
            psc = psc[frame_slice]

        return psc

    def get_stamps(
            self,
            stamp_size=(10, 10),
            cleanup_after=True,
            remove_stamps_file=False,
            upload=True,
            force_new=False,
            *args, **kwargs):
        """Makes or gets PANOPTES Stamps Cubes (PSC) file.

        This will first look for the HDF5 stamps file locally, then in the
        storage bucket. If not found, will download all the relevant FITS
        files, make sure they are plate-solved, then upload the stamps file
        back to bucket when done.

        Note:
            This can be a long running process!

        Args:
            stamp_size (tuple, optional): Size of stamps, default (10, 10). The
                size is for individual pixels. Stamps should have an odd number of
                superpixels, meaning an even number of individuals pixels that in
                integer increments of four (4), e.g. (6, 6), (10, 10), (14, 14).
            cleanup_after (bool, optional): If files should be removed afterward,
                default True.
            remove_stamps_file (bool, optional): If the generated stamp file should
                also be removed during cleanup, default False.
            upload (bool, optional): Upload stamps to storage bucket, default True.
            force_new (bool, optional): If a new stamps file should be created,
                default False.
        """
        logging.info('Creating stamps for {}'.format(self.sequence))

        if not force_new:
            # Check for file locally
            if os.path.exists(self._hdf5_stamps_fn):
                logging.info('Using local stamps file')
                return

<<<<<<< HEAD
            # Check if in storage bucket
            stamp_blob = helpers.get_observation_blobs(key=self.sequence + '.hdf5')
            if stamp_blob:
                logging.info('Downloading stamps file from storage bucket')
                helpers.download_blob(stamp_blob, save_as=self._hdf5_stamps_fn)
                return
=======
        # Check if in storage bucket
        stamp_blob = helpers.get_observation_blobs(key=self.sequence + '.hdf5')
        if stamp_blob:
            logging.info('Downloading stamps file from storage bucket')
            helpers.download_blob(stamp_blob, save_as=self._hdf5_stamps_fn)
            return
>>>>>>> e051ecd2

        # Download FITS files
        logging.info('Downloading FITS files')
        fits_blobs = helpers.get_observation_blobs(self.sequence)
        
        # Skip short observations
        if len(fits_blobs) < 20:
            logging.info('Skipping short observations')
            raise Exception('Skipping short observations')

        # Download all the FITS files from a bucket
        self.files = list()
        if fits_blobs:
            for blob in tqdm(fits_blobs, desc='Downloading FITS files'.ljust(25)):
                fits_fn = helpers.unpack_blob(blob, save_dir=self._data_dir)
                self.files.append(fits_fn)

        self.num_frames = len(self.files)

        # Plate-solve all the images - safe to run again
        logging.info('Plate-solving FITS files')
        solved_files = list()
        for fn in tqdm(self.files, desc='Solving files'.ljust(25)):
            try:
                fits_utils.get_solve_field(fn, timeout=90)
                solved_files.append(fn)
            except Exception:
                logging.warning("Can't solve file {}".format(fn))
                logging.info("Stopping processing for sequence and cleaning up")
                continue
                #self._do_cleanup(remove_stamps_file=True)
                
        self.files = solved_files

        # Lookup point sources
        # You need to set the env variable for the password for TESS catalog DB (ask Wilfred)
        # os.environ['PGPASSWORD'] = 'sup3rs3cr3t'
        logging.info('Looking up point sources via TESS catalog')
        self.lookup_point_sources(use_sextractor=False, use_tess_catalog=True, **kwargs)
        logging.info("Number of sources detected: {}".format(len(self.point_sources)))

        # Create stamps
        logging.info('Creating stamps')
        self.create_stamp_slices(stamp_size=stamp_size)

        # Upload to storage bucket
        if upload:
            logging.info('Uploading stamps file to storage bucket')
            helpers.upload_to_bucket(self._hdf5_stamps_fn, self.sequence + '.hdf5')

        # Cleanup
        if cleanup_after:
            self._do_cleanup(remove_stamps_file=remove_stamps_file)

    def _do_cleanup(self, remove_stamps_file=False):
        logging.info('Cleaning up FITS files')
        for fn in self.files:
            os.remove(fn)
            try:
                os.remove(fn.replace('.fits', '.solved'))
            except Exception:
                pass

        if remove_stamps_file:
            logging.info('Removing stamps file')
            os.remove(self._hdf5_stamps_fn)

    def create_stamp_slices(self, stamp_size=(10, 10), snr_limit=5, *args, **kwargs):
        """Create PANOPTES Stamp Cubes (PSC) for each point source.

        Creates a slice through the cube corresponding to a stamp and stores the
        subtracted data in the hdf5 table with key `stamp/<picid>`.

        Args:
            remove_cube (bool, optional): Remove the full cube from the hdf5 file after
                processing, defaults to frame_slice
            *args (TYPE): Description
            **kwargs (dict): `ipython_widget=True` can be passed to display progress
                within a notebook

        """

        logging.info("Starting stamps creation")
        errors = dict()

        skip_sources = list()

        for i, fn in tqdm(
                enumerate(self.files),
                total=self.num_frames,
                desc="Getting point sources".ljust(25)):
            logging.info("Starting file: {}".format(fn))
            with fits.open(fn) as hdu:
                hdu_idx = 0
                if fn.endswith('.fz'):
                    logging.info("Using compressed FITS")
                    hdu_idx = 1

                wcs = WCS(hdu[hdu_idx].header)
                d0 = hdu[hdu_idx].data

                try:
                    img_id = fn.split('/')[-1]
                    # Get the time from the image
                    img_id = img_id.split('.')[0]
                except ValueError as e:
                    logging.warning(e)
                    continue
                    
            high_snr = self.point_sources.snr > snr_limit
            sources = self.point_sources[high_snr]

            logging.info("Looping through point sources: {}/{}".format(i, len(self.files)))
            for star_row in sources.itertuples():
                star_id = str(star_row.Index)

                if star_id in skip_sources:
                    continue

                star_pos = wcs.all_world2pix(star_row.ra, star_row.dec, 0)

                # Get stamp data. If problem, mark for skipping in future.
                try:
                    s0 = helpers.get_stamp_slice(star_pos[0], star_pos[1], stamp_size=stamp_size)
                    d1 = d0[s0].flatten()

                    if len(d1) == 0:
                        logging.warning('Bad slice for {}, skipping'.format(star_id))
                        skip_sources.append(star_id)
                        continue
                except Exception as e:
                    raise e

                # Get or create the group to hold the PSC
                try:
                    psc_group = self.stamps[star_id]
                except KeyError:
                    logging.info("Creating new group for star {}".format(star_id))
                    psc_group = self.stamps.create_group(star_id)
                    # Stamp metadata
                    try:
                        psc_metadata = {
                            'ra': star_row.ra,
                            'dec': star_row.dec,
                            'twomass': star_row.twomass,
                            'vmag': star_row.vmag,
                            'tmag': star_row.tmag,
                            'seq_time': self.seq_time,
                        }
                        for k, v in psc_metadata.items():
                            psc_group.attrs[k] = str(v)
                    except Exception as e:
                        if str(e) not in errors:
                            logging.warning(e)
                            errors[str(e)] = True

                # Set the data for the stamp. Create PSC dataset if needed.
                try:
                    # Assign stamp values
                    psc_group['data'][i] = d1
                except KeyError:
                    logging.info("Creating new PSC dataset for {}".format(star_id))
                    psc_size = (self.num_frames, len(d1))

                    # Create the dataset
                    stamp_dset = psc_group.create_dataset(
                            'data', psc_size, dtype='u2', chunks=True)

                    # Assign the data
                    stamp_dset[i] = d1
                except TypeError as e:
                # Sets the metadata. Create metadata dataset if needed.
                    key = str(e) + star_id
                    if key not in errors:
                        logging.info(e)
                        errors[key] = True

                try:
                    psc_group['original_position'][i] = (star_pos[0], star_pos[1])
                except KeyError:
                    logging.info("Creating new metadata dataset for {}".format(star_id))
                    metadata_size = (self.num_frames, 2)

                    # Create the dataset
                    metadata_dset = psc_group.create_dataset(
                            'original_position', metadata_size, dtype='u2', chunks=True)

                    # Assign the data
                    metadata_dset[i] = (star_row.x, star_row.y)
                finally:
                    self.hdf5_stamps.flush()

    def find_similar_stars(self, target_index, store=True, force_new=False, *args, **kwargs):
        """ Get all variances for given target

        Args:
            stamps(np.array): Collection of stamps with axes: frame, PIC, pixels
            i(int): Index of target PIC
        """
        vary_fn = '/var/panoptes/images/lc/{}_{}.csv'.format(self.sequence.replace('/','_'), target_index)
        if force_new:
            try:
                logging.info("Removing exsting comparison stars and forcing new")
                os.remove(vary_fn)
            except FileNotFoundError as e:
                pass
            
        try:
            return pd.read_csv(vary_fn, index_col=[0])
        except Exception:
            logging.info("Can't find stored similar stars, generating new")
            
        num_sources = len(list(self.stamps.keys()))

        # Assume no match, i.e. high (99) value
        data = dict()
    
        psc0 = self.get_psc(target_index)
        num_frames = psc0.shape[0]

        # Normalize
        logging.info("Normalizing target for {} frames".format(num_frames))
        frames = []
        normalized_psc0 = np.zeros_like(psc0, dtype='f4')
        for frame_index in range(num_frames):
            try:
                if psc0[frame_index].sum() > 0.:
                    normalized_psc0[frame_index] = psc0[frame_index] / psc0[frame_index].sum()
                    frames.append(frame_index)
                else:
                    logging.info("Sum for target frame {} is 0".format(frame_index))
            except RuntimeWarning:
                warn("Skipping frame {}".format(frame_index))

        iterator = list(self.stamps.keys())

        for i, source_index in tqdm(enumerate(iterator), desc="Finding similar sources", total=len(self.stamps)):
            try:
                psc1 = self.get_psc(source_index)
            except Exception:
                continue

            normalized_psc1 = np.zeros_like(psc1, dtype='f4')

            # Normalize
            for frame_index in frames:
                if psc1[frame_index].sum() > 0.:
                    normalized_psc1[frame_index] = psc1[frame_index] / psc1[frame_index].sum()

            # Store in the grid
            try:
                v = ((normalized_psc0 - normalized_psc1) ** 2).sum()
                data[source_index] = v
            except ValueError as e:
                logging.info("Skipping invalid stamp for source {}: {}".format(source_index, e))
                
        df0 = pd.DataFrame(
                {'v': list(data.values())}, 
                index=list(data.keys())).sort_values(by='v')
        
        if store:
            df0[0:500].to_csv(vary_fn)

        return df0

    def get_stamp_collection(self, num_refs=25):

        vary = self.hdf5_stamps['vgrid']

        vary_series = pd.Series(vary)
        vary_series.sort_values(inplace=True)

        target_psc = self.get_psc(self.target_slice)

        num_frames = target_psc.data.shape[0]
        stamp_h = target_psc.data.shape[1]
        stamp_w = target_psc.data.shape[2]

        stamp_collection = np.array([self.get_psc(int(idx)).data for
                                     idx in vary_series.index[0:num_refs]])

        return stamp_collection.reshape(num_refs, num_frames, stamp_h * stamp_w)

    def get_ideal_full_coeffs(self, stamp_collection, verbose=False):

        num_frames = stamp_collection.shape[1]
        num_pixels = stamp_collection.shape[2]

        target_frames = stamp_collection[0].flatten()
        refs_frames = stamp_collection[1:].reshape(-1, num_frames * num_pixels).T
        
        if verbose:
            print("Stamp collection shape: {}".format(stamp_collection.shape))
            print("Target shape: {}".format(target_frames.shape))
            print("Refs shape: {}".format(refs_frames.shape))

        coeffs = linalg.lstsq(refs_frames, target_frames)

        return coeffs

    def get_ideal_full_psc(self, stamp_collection, coeffs, **kwargs):

        refs = stamp_collection[1:]

        created_frame = (refs.T * coeffs).sum(2).T
        #print("USING MEAN FOR COMPARISON")
        #created_frame = refs.mean(0)

        return created_frame

    def get_stamp_mask(self, source_index, **kwargs):
        r_min, r_max, c_min, c_max = self.get_stamp_bounds(source_index, **kwargs)

        masks = []
        for mask in self.rgb_masks:
            masks.append(mask[r_min:r_max, c_min:c_max])

        return masks

    def lookup_point_sources(self,
                             image_num=0,
                             use_sextractor=True,
                             use_tess_catalog=False,
                             sextractor_params=None,
                             force_new=False,
                             **kwargs
                             ):
        """ Extract point sources from image

        Args:
            image_num (int, optional): Frame number of observation from which to
                extract images
            sextractor_params (dict, optional): Parameters for sextractor,
                defaults to settings contained in the `panoptes.sex` file
            force_new (bool, optional): Force a new catalog to be created,
                defaults to False

        Raises:
            error.InvalidSystemCommand: Description
        """
        if use_sextractor:
            # Write the sextractor catalog to a file
            source_file = '{}/point_sources_{:02d}.cat'.format(self.data_dir, image_num)
            logging.info("Point source catalog: {}".format(source_file))

            if not os.path.exists(source_file) or force_new:
                logging.info("No catalog found, building from sextractor")
                # Build catalog of point sources
                sextractor = shutil.which('sextractor')
                if sextractor is None:
                    sextractor = shutil.which('sex')
                    if sextractor is None:
                        raise Exception('sextractor not found')

                if sextractor_params is None:
                    sextractor_params = [
                        '-c', '{}/PIAA/resources/conf_files/sextractor/panoptes.sex'.format(
                            os.getenv('PANDIR')),
                        '-CATALOG_NAME', source_file,
                    ]

                logging.info("Running sextractor...")
                cmd = [sextractor, *sextractor_params, self.files[image_num]]
                logging.info(cmd)
                subprocess.run(cmd)

            # Read catalog
            point_sources = Table.read(source_file, format='ascii.sextractor')

            # Remove the point sources that sextractor has flagged
            #if 'FLAGS' in point_sources.keys():
            #    point_sources = point_sources[point_sources['FLAGS'] == 0]
            #    point_sources.remove_columns(['FLAGS'])

            # Rename columns
            point_sources.rename_column('X_IMAGE', 'X')
            point_sources.rename_column('Y_IMAGE', 'Y')

            # Add the SNR
            point_sources['SNR'] = point_sources['FLUX_AUTO'] / point_sources['FLUXERR_AUTO']

            # Filter point sources near edge
            # w, h = data[0].shape
            w, h = (3476, 5208)

            stamp_size = 60

            top = point_sources['Y'] > stamp_size
            bottom = point_sources['Y'] < w - stamp_size
            left = point_sources['X'] > stamp_size
            right = point_sources['X'] < h - stamp_size

            self._point_sources = point_sources[top & bottom & right & left].to_pandas()
            self._point_sources.columns = [
                'x', 'y', 
                'ra', 'dec', 
                'background', 
                'flux_auto', 'flux_max', 'fluxerr_auto', 
                'fwhm', 'flags', 'snr'
            ]

        if use_tess_catalog:
            wcs_footprint = self.wcs.calc_footprint()
            ra_max = max(wcs_footprint[:, 0])
            ra_min = min(wcs_footprint[:, 0])
            dec_max = max(wcs_footprint[:, 1])
            dec_min = min(wcs_footprint[:, 1])
            logging.info("RA: {:.03f} - {:.03f} \t Dec: {:.03f} - {:.03f}".format(ra_min,
                                                                                   ra_max,
                                                                                   dec_min,
                                                                                   dec_max))
            self._point_sources = helpers.get_stars(
                ra_min, ra_max, dec_min, dec_max, cursor_only=False, table=kwargs.get('table', 'full_catalog'))

            star_pixels = self.wcs.all_world2pix(
                self._point_sources['ra'], self._point_sources['dec'], 0)
            self._point_sources['X'] = star_pixels[0]
            self._point_sources['Y'] = star_pixels[1]

            self._point_sources.add_index(['id'])
            self._point_sources = self._point_sources.to_pandas()

        # Do catalog matching
        stars = SkyCoord(ra=self._point_sources['ra'].values *
                         u.deg, dec=self._point_sources['dec'].values * u.deg)
        st0 = helpers.get_stars_from_footprint(self.wcs.calc_footprint(), cursor_only=False, table=kwargs.get('table', 'full_catalog'))
        catalog = SkyCoord(ra=st0['ra'] * u.deg, dec=st0['dec'] * u.deg)
        idx, d2d, d3d = match_coordinates_sky(stars, catalog)

        self._point_sources['id'] = st0[idx]['id']
        self._point_sources['twomass'] = st0[idx]['twomass']
        self._point_sources['tmag'] = st0[idx]['tmag']
        self._point_sources['vmag'] = st0[idx]['vmag']
        self._point_sources.set_index('id', inplace=True)
        
        return d2d
        
    def normalize(self, cube):
        return (cube.T / cube.sum(1)).T

    def run_piaa(self, picid, num_refs=50, aperture_size=6, exp_time=120, save_csv=True, force_new=False, new_comparisons=False, show_stamps=False, verbose=False):
        try:
            diff_group = self.stamps['diffs']
        except KeyError:
            diff_group = self.stamps.create_group('diffs')

        if force_new:
            try:
                del diff_group[picid]
            except KeyError:
                pass
            
        temp_psc = self.get_psc(str(picid))
        if len(temp_psc) < 20:
            raise Exception("Not enough frames for sequence.")
            
        logging.info("Running the PIAA reduction")
        vary_series = self.find_similar_stars(picid, force_new=new_comparisons, display_progress=False, store=True)

        logging.info("Building collection")
        ref_collection = np.array([self.get_psc(str(idx)) for idx in vary_series.index[:num_refs]])
        #ref_collection = np.array([self.get_psc(str(idx)) for idx in vary_series.index[:num_refs:3]])
        self.num_frames = ref_collection[0].shape[0]
        logging.info("Ref collection shape: {}".format(ref_collection.shape))

        # Normalize each PSC
        logging.info("Normalizing collection")
        normalized_collection = np.array([self.normalize(s) for s in ref_collection])
        logging.info("Normalized ref collection shape: {}".format(normalized_collection.shape))
        logging.info(normalized_collection.sum(2))

        # Build the coeffs off the normalized PSC
        logging.info("Getting coefficients: num_refs={} aperture={}".format(num_refs, aperture_size))
        coeffs = self.get_ideal_full_coeffs(normalized_collection, verbose=verbose)
        logging.info(coeffs)
        logging.info(normalized_collection)

        # Build the template from the coeffs with non-normalized data
        logging.info("Building ideal stamp")
        ideal = self.get_ideal_full_psc(ref_collection, coeffs[0], verbose=verbose).reshape(self.num_frames, -1)

        target_psc = ref_collection[0]
        
        if picid in diff_group:
            logging.info('Results exists from previous')
            return target_psc, ideal
        
        stamp_side = int(np.sqrt(target_psc.shape[1]))
        stamp_size = (stamp_side, stamp_side)

        rgb_stamp_masks = helpers.get_rgb_masks(target_psc[0].reshape(stamp_size[0], stamp_size[1]), force_new=True, separate_green=False)
        

        diff = list()
        for frame_idx in range(self.num_frames):
            d0 = target_psc[frame_idx].reshape(stamp_size[0], stamp_size[1])
            i0 = ideal[frame_idx].reshape(stamp_size[0], stamp_size[1])

            star_pos = np.array(self.stamps[picid]['original_position'])[frame_idx]
            slice0 = helpers.get_stamp_slice(star_pos[0], star_pos[1], stamp_size=stamp_size)

            try:
                #aperture_position = (star_pos[0] - slice0[1].start, star_pos[1] - slice0[0].start)
                #aperture_position = (star_pos[1] - slice0[0].start, star_pos[0] - slice0[1].start)
                y_pos, x_pos = np.argwhere(d0 == d0.max())[0]
                aperture_position = (x_pos, y_pos)
            except IndexError:
                logging.warning("No star position: ", frame_idx, slice0, star_pos)
                aperture_position = (5, 5)
                
            logging.info("Getting cutout at {} of size {}".format(aperture_position, aperture_size))
            
            color_flux = list()
            stamps = list()
            for color, mask in zip('rgb', rgb_stamp_masks):
                
                d1 = np.ma.array(d0, mask=~mask)
                i1 = np.ma.array(i0, mask=~mask)
            
                try:
                    d2 = Cutout2D(d1, aperture_position, aperture_size, mode='strict')
                    i2 = Cutout2D(i1, aperture_position, aperture_size, mode='strict')
                except (PartialOverlapError, NoOverlapError) as e:
                    logging.warning("Bad overlap frame {}, color {}".format(frame_idx, color))
                    logging.warning(aperture_position)
                    continue
                except Exception as e:
                    logging.warning("Prolem with cutout: {}".format(e))
                    continue

                d3 = d2.data
                i3 = i2.data

                color_flux.append(d3.sum())
                color_flux.append(i3.sum())
                
                stamps.append([d3, i3])
                
            if show_stamps:
                target_s = stamps[0][0].filled(0) + stamps[1][0].filled(0) + stamps[2][0].filled(0)
                ideal_s = stamps[0][1].filled(0) + stamps[1][1].filled(0) + stamps[2][1].filled(0)
                helpers.show_stamps(
                    [target_s,ideal_s], 
                    stamp_size=aperture_size, 
                    save_name='/var/panoptes/images/lc/stamps/{}_{}_{}_{:02d}.png'.format(
                        self.cam_id, picid, self.seq_time, frame_idx
                    )
                )
                
            diff.append(color_flux)
            
        diffs = np.array(diff)
        logging.info(diffs.shape)
        logging.info(diffs)
        image_times = Time(self.stamps['image_times'], format='mjd')

        try:
            lc = pd.DataFrame(diffs, index=image_times, columns=[
                'r_target', 'r_ideal',
                'g_target', 'g_ideal',
                'b_target', 'b_ideal',
            ])            

            csv_file = '/var/panoptes/images/lc/{}_{}_diff.csv'.format(self.sequence.replace('/', '_'), picid)
            logging.info("Writing csv to {}".format(csv_file))
            lc.to_csv(csv_file)
        except Exception as e:
            logging.warning("Problem createing CSV file: {}".format(e))

        return target_psc, ideal

    def _load_images(self):
        seq_files = sorted(glob("{}/*T*.fits*".format(self.data_dir)))

        self.files = seq_files
        if len(self.files) > 0:
            self._num_frames = len(self.files)<|MERGE_RESOLUTION|>--- conflicted
+++ resolved
@@ -306,21 +306,12 @@
                 logging.info('Using local stamps file')
                 return
 
-<<<<<<< HEAD
             # Check if in storage bucket
             stamp_blob = helpers.get_observation_blobs(key=self.sequence + '.hdf5')
             if stamp_blob:
                 logging.info('Downloading stamps file from storage bucket')
                 helpers.download_blob(stamp_blob, save_as=self._hdf5_stamps_fn)
                 return
-=======
-        # Check if in storage bucket
-        stamp_blob = helpers.get_observation_blobs(key=self.sequence + '.hdf5')
-        if stamp_blob:
-            logging.info('Downloading stamps file from storage bucket')
-            helpers.download_blob(stamp_blob, save_as=self._hdf5_stamps_fn)
-            return
->>>>>>> e051ecd2
 
         # Download FITS files
         logging.info('Downloading FITS files')
